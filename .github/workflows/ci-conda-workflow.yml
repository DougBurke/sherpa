name: Conda CI

on: [push, pull_request]

env:
<<<<<<< HEAD
  xspec_channel: "xspec/channel/test"
=======
  sherpa_channel: sherpa
  xspec_channel: "xspec/label/test"
  miniconda_loc: ${{ github.workspace }}/miniconda
>>>>>>> 486765f0
  CONDA_BUILD_SYSROOT: ${{ github.workspace }}/10.9SDK/MacOSX10.9.sdk

jobs:
  tests:
    name: ${{ matrix.name }}
    runs-on: ${{ matrix.os }}
    strategy:
      matrix:
        include:
          - name: MacOS Full Build
            os: macos-latest
            ostype: macos
            python-version: 3.8
            install-type: develop
            fits: astropy
            test-data: submodule
            matplotlib-version: 3
            xspec-version: 12.10.1s

          - name: Linux Minimum Setup
            os: ubuntu-latest
            ostype: linux
            python-version: 3.8
<<<<<<< HEAD
            numpy-version: 1.17
            install-type: develop
=======
            numpy-version: 1.18
            install-type: develop 
>>>>>>> 486765f0
            test-data: none

          - name: Linux Full Build (Python 3.9)
            os: ubuntu-latest
            python-version: 3.9
            install-type: develop
            fits: astropy
            test-data: submodule
            matplotlib-version: 3
            xspec-version: 12.11.1

          - name: Linux Full Build (Python 3.8)
            os: ubuntu-latest
            ostype: linux
            python-version: 3.8
            install-type: develop
            fits: astropy
            test-data: submodule
            matplotlib-version: 3
            xspec-version: 12.11.1

          - name: Linux Full Build (Python 3.7)
            os: ubuntu-latest
            ostype: linux
            python-version: 3.7
            numpy-version: 1.19
            install-type: install
            fits: astropy
            test-data: submodule
            matplotlib-version: 3
            xspec-version: 12.10.1s

<<<<<<< HEAD
          - name: Linux Full Build (Python 3.6)
            os: ubuntu-latest
            ostype: linux
            python-version: 3.6
            numpy-version: 1.11
            install-type: install
            fits: astropy
            test-data: submodule
            matplotlib-version: 2
            xspec-version: 12.10.1s

          - name: Linux Build (w/o Astropy or Xspec)
            os: ubuntu-latest
            ostype: linux
            python-version: 3.6
=======
          - name: Linux Build (w/o Astropy or Xspec)
            os: ubuntu-latest
            python-version: 3.9 
>>>>>>> 486765f0
            install-type: install
            test-data: package
            matplotlib-version: 3

          - name: Linux Build (w/o Matplotlib, Xspec, or test data)
            os: ubuntu-latest
            ostype: linux
            python-version: 3.7
<<<<<<< HEAD
            install-type: develop
=======
            numpy-version: 1.18
            install-type: develop 
>>>>>>> 486765f0
            fits: astropy
            test-data: none

    defaults:
      run:
        shell: bash -l {0}

    steps:
    - name: Checkout Code
      uses: actions/checkout@v2
      with:
        submodules: 'True'

    - name: Install SDK/XQuartz on macOS
      if: runner.os == 'macOS'
      run: |
        curl -LO https://github.com/XQuartz/XQuartz/releases/download/XQuartz-2.8.1/XQuartz-2.8.1.dmg
        hdiutil attach XQuartz-2.8.1.dmg
        cd /Volumes/XQuartz-2.8.1
        sudo installer -pkg /Volumes/XQuartz-2.8.1/XQuartz.pkg -target /
        if [ $? != 0 ] ; then
            exit 1
        fi
        cd -
        hdiutil detach /Volumes/XQuartz-2.8.1
        rm XQuartz-2.8.1.dmg

        mkdir -p ${GITHUB_WORKSPACE}/10.9SDK
        wget https://github.com/phracker/MacOSX-SDKs/releases/download/10.13/MacOSX10.9.sdk.tar.xz -O MacOSX10.9.sdk.tar.xz
        if [[ $? -ne 0 ]]; then
          echo "macOS 10.9 SDK download failed"
        fi
        tar -C ${GITHUB_WORKSPACE}/10.9SDK -xf MacOSX10.9.sdk.tar.xz

    - name: Cache conda
      uses: actions/cache@v2
      env:
        # Increase this value to reset cache if the hashed file has not changed
        CACHE_NUMBER: 0
      with:
        path: ~/conda_pkgs_dir
        key:
          ${{ format('{0}-conda-{1}-{2}', runner.os, env.CACHE_NUMBER, hashFiles(format('etc/environment-{0}.yml', matrix.ostype))) }}

    - name: Setup Conda
      uses: conda-incubator/setup-miniconda@v2
      with:
        activate-environment: build
        auto-update-conda: true
        python-version: ${{ matrix.python-version }}
        use-only-tar-bz2: true
        environment-file: etc/environment-${{ matrix.ostype }}.yml

    - name: Install OTS
      env:
        PYTHONVER: ${{ matrix.python-version }}
        NUMPYVER: ${{ matrix.numpy-version }}
        FITS: ${{ matrix.fits }}
        MATPLOTLIBVER: ${{ matrix.matplotlib-version }}
        XSPECVER: ${{ matrix.xspec-version }}
      run: |
        source .github/scripts/setup_conda.sh
        if [ -n "${XSPECVER}" ] ; then
            source .github/scripts/setup_xspec_ds9.sh
        fi

    - name: Build Sherpa
      env:
        PYTHON_LDFLAGS: " "
      run: |
        python setup.py ${{ matrix.install-type }}

    - name: Tests
      env:
        TEST: ${{ matrix.test-data }}
        XSPECVER: ${{ matrix.xspec-version }}
        FITS: ${{ matrix.fits }}
      run: |
        source .github/scripts/test.sh<|MERGE_RESOLUTION|>--- conflicted
+++ resolved
@@ -3,13 +3,7 @@
 on: [push, pull_request]
 
 env:
-<<<<<<< HEAD
-  xspec_channel: "xspec/channel/test"
-=======
-  sherpa_channel: sherpa
   xspec_channel: "xspec/label/test"
-  miniconda_loc: ${{ github.workspace }}/miniconda
->>>>>>> 486765f0
   CONDA_BUILD_SYSROOT: ${{ github.workspace }}/10.9SDK/MacOSX10.9.sdk
 
 jobs:
@@ -33,13 +27,8 @@
             os: ubuntu-latest
             ostype: linux
             python-version: 3.8
-<<<<<<< HEAD
-            numpy-version: 1.17
-            install-type: develop
-=======
             numpy-version: 1.18
             install-type: develop 
->>>>>>> 486765f0
             test-data: none
 
           - name: Linux Full Build (Python 3.9)
@@ -72,27 +61,10 @@
             matplotlib-version: 3
             xspec-version: 12.10.1s
 
-<<<<<<< HEAD
-          - name: Linux Full Build (Python 3.6)
-            os: ubuntu-latest
-            ostype: linux
-            python-version: 3.6
-            numpy-version: 1.11
-            install-type: install
-            fits: astropy
-            test-data: submodule
-            matplotlib-version: 2
-            xspec-version: 12.10.1s
-
           - name: Linux Build (w/o Astropy or Xspec)
             os: ubuntu-latest
             ostype: linux
-            python-version: 3.6
-=======
-          - name: Linux Build (w/o Astropy or Xspec)
-            os: ubuntu-latest
             python-version: 3.9 
->>>>>>> 486765f0
             install-type: install
             test-data: package
             matplotlib-version: 3
@@ -101,12 +73,8 @@
             os: ubuntu-latest
             ostype: linux
             python-version: 3.7
-<<<<<<< HEAD
-            install-type: develop
-=======
             numpy-version: 1.18
             install-type: develop 
->>>>>>> 486765f0
             fits: astropy
             test-data: none
 
